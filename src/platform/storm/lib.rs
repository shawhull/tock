--- conflicted
+++ resolved
@@ -11,14 +11,9 @@
 
 use core::prelude::*;
 use hil::Controller;
-<<<<<<< HEAD
-
-=======
 use hil::timer::*;
 use hil::led::*;
-use sam4l::*;
 
-pub static mut FIRESTORM : Option<Firestorm> = None;
 pub static mut TIMER: TimerRequest = TimerRequest {
     next: None,
     is_active: false,
@@ -42,8 +37,6 @@
     }
 }
 
-#[allow(dead_code)]
->>>>>>> 4e59a7b7
 pub struct Firestorm {
     chip: &'static mut sam4l::chip::Sam4l,
     console: drivers::console::Console<sam4l::usart::USART>,
@@ -74,7 +67,6 @@
     }
 }
 
-<<<<<<< HEAD
 pub unsafe fn init<'a>() -> &'a mut Firestorm {
     use core::mem;
 
@@ -87,18 +79,14 @@
     *chip = sam4l::chip::Sam4l::new();
     sam4l::chip::INTERRUPT_QUEUE = Some(&mut chip.queue);
 
-    static mut FIRESTORM_BUF : [u8; 152] = [0; 152];
+    static mut FIRESTORM_BUF : [u8; 172] = [0; 172];
     // Just test that FIRESTORM_BUF is correct size
     // (will throw compiler error if too large or small)
     let _ : Firestorm = mem::transmute(FIRESTORM_BUF);
-=======
-pub unsafe fn init() -> &'static mut Firestorm {
-    chip::CHIP = Some(chip::Sam4l::new());
-    let chip = chip::CHIP.as_mut().unwrap();
+
     chip.ast.select_clock(sam4l::ast::Clock::ClockRCSys);
     chip.ast.set_prescalar(0);
     chip.ast.clear_alarm();
->>>>>>> 4e59a7b7
 
     let firestorm : &'static mut Firestorm = mem::transmute(&mut FIRESTORM_BUF);
     *firestorm = Firestorm {
@@ -111,18 +99,14 @@
             , &mut chip.pa13, &mut chip.pa11, &mut chip.pa10
             , &mut chip.pa12, &mut chip.pc09]),
         tmp006: drivers::tmp006::TMP006::new(&mut chip.i2c[2]),
-<<<<<<< HEAD
-    };
-=======
         timer: hil::timer::TimerMux::new(&mut chip.ast),
         led: hil::led::LedHigh::new(&mut chip.pc10)
-    });
-    let firestorm : &'static mut Firestorm = FIRESTORM.as_mut().unwrap();
+    };
+
     TIMERCB = Some(TestTimer {led: &mut firestorm.led });
     TIMER = TimerRequest::new(TIMERCB.as_mut().unwrap());
 
     firestorm.led.init();
->>>>>>> 4e59a7b7
 
     chip.usarts[3].configure(sam4l::usart::USARTParams {
         client: &mut firestorm.console,
