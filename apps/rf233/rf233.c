--- conflicted
+++ resolved
@@ -319,13 +319,8 @@
         flag_transmit = ack_status = 1;
       }
       RF233_COMMAND(TRXCMD_RX_AACK_ON);
-<<<<<<< HEAD
       PRINTF("RF233: TX complete, go back to RX with acks on.\n");
       return RADIO_TX;
-=======
-      PRINTF("RF233: TX complete, send AACK_ON.\n");
-      return RADIO;
->>>>>>> 4b9221ba
     } else {
       flag_transmit = 0x1f;
       packetbuf_clear();
@@ -392,11 +387,7 @@
   gpio_interrupt_callback(interrupt_callback, NULL);
   gpio_enable_input(RADIO_IRQ, PullNone);
   gpio_clear(RADIO_IRQ);
-<<<<<<< HEAD
   gpio_enable_interrupt(RADIO_IRQ, PullNone, RisingEdge);
-=======
-  gpio_enable_interrupt(RADIO_IRQ, PullNone, Change);
->>>>>>> 4b9221ba
 
   /* Configure the radio using the default values except these. */
   trx_reg_write(RF233_REG_TRX_CTRL_1,      RF233_REG_TRX_CTRL_1_CONF);
@@ -538,13 +529,8 @@
   flag_transmit++;
   RF233_COMMAND(TRXCMD_TX_ARET_ON);
   RF233_COMMAND(TRXCMD_TX_START);
-<<<<<<< HEAD
   wait_for(RADIO_TX);
-=======
-  flag_transmit++;
-
-  wait_for(RADIO);
->>>>>>> 4b9221ba
+
   //BUSYWAIT_UNTIL(ack_status == 1, 1);
   if (ack_status) {
     //	printf("\r\nrf233 sent\r\n ");
